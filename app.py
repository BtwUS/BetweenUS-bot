--- conflicted
+++ resolved
@@ -75,16 +75,10 @@
         # say(text=final_response, thread_ts=body["event"]["ts"])
         
     except Exception as e:
-<<<<<<< HEAD
-        print(f"Error in conflict analyst agent: {e}")
-        error_message = "I encountered an issue while analyzing. Please provide the channel ID or conflict details, and I'll provide a neutral summary."
-        say(text=error_message, thread_ts=body["event"]["ts"])
-=======
         print(f"Error in conflict resolution agent: {e}")
         error_message = "I encountered an issue while processing your message. Let me try to help you find a solution anyway. What specific conflict or challenge are you facing?"
         say(text=error_message)
         # say(text=error_message, thread_ts=body["event"]["ts"])
->>>>>>> 4f101170
 
 # --- Start the app ---
 if __name__ == "__main__":
